import os, tifffile
<<<<<<< HEAD
from pathlib import Path, PurePath, PurePosixPath, PureWindowsPath
=======
from pathlib import Path, PurePath, PosixPath
>>>>>>> abec5ad0
from skimage.io import imread # type: ignore
from skimage.morphology import erosion
from skimage.filters.rank import minimum
from skimage.measure import regionprops_table, block_reduce
import napari # type: ignore
import numpy as np
import pandas as pd
import trackpy as tp
import scipy.ndimage as ndi
from scipy.signal import find_peaks
from analysis_pars import analysis_pars
from cellaap_utils import *
from skimage.util import img_as_uint
from os import listdir
from os.path import isfile, join
import re

class analysis:
    
    def __init__(self, root_folder: Path, plotting_only: False):
        '''
        Object initializes with default parameter values and definitions of 
        root and inference folders. It also reads in tif files with either 
        intensity or background in their names as the corresponding, channel-
        specific correction maps.
        '''
        # self.__dict__.update((key, False) for key in self.suffixes)
        # self.__dict__.update((key, value) for key, value in file_dict.items() if key in self.suffixes)

        ## Default parameters
        self.paths = {}  # Dictionary stores stack paths
        self.stacks = {} # Dictionary stores image stacks

        ##
        try:
            root_folder.exists()
        except:
            raise ValueError(f"{root_folder} not a valid path")
        
        self.root_folder = root_folder
        self.inference_folders = [] # list of folders with _inference in their names
        for directory in os.scandir(root_folder):
            if "_inference" in directory.name:
                self.inference_folders.append(directory)

        ## Check for and set path names for correction maps
        # These maps are loaded with the root directory because they apply to all 
        # segmentations in the root directory.
        self.intensity_map_present = False
        self.background_map_present = False
        
        if not plotting_only:
            paths = [os.path.join(dirpath,f) for (dirpath, _, filenames) in os.walk(self.root_folder) for f in filenames]
            maps_types_chnls = [
                (
                    name, re.search(r"background|intensity", name).group(), re.search(r"GFP|Texas Red|Cy5|phs", name).group()
                    ) for name in paths if re.search(r"background|intensity", name)
                ]
            for name, type, channel_name in maps_types_chnls:
                if channel_name  == "Texas Red":
                    channel_name = "Texas_Red"

                match type:
                    case "intensity":
                        self.paths["intensity_map"] = Path(name)
                        self.stacks[channel_name + "_intensity_map"] = tifffile.imread(Path(name))
                        self.intensity_map_present = True
                        print(f"{name} used as the {channel_name} intensity map")

                    case "background":
                        self.paths["background_map"] = Path(name)
                        self.stacks[channel_name+"_background_map"] = imread(Path(name))
                        self.background_map_present = True
                        print(f"{name} used as the {channel_name} background map")
        else:
            print(f"Opening {root_folder} in plotting only mode.")


    def files(self, cellaap_dir: Path, cell_type: str):
        '''
        Inputs:
        cellaap_dir: directory containing cellapp inference; must contain "instance" and "semantic" tif files
        cell_type: specify the cell type so appropriate default pars are set
        '''
        # Process the path objects to retrieve the parent directories and suffixes
        try:
            self.cellaap_dir = cellaap_dir
            self.paths["instance"] = Path([name for name in cellaap_dir.glob('*.tif') if "instance" in name.name][0])
            self.paths["semantic"] = Path([name for name in cellaap_dir.glob('*.tif') if "semantic" in name.name][0])
            # Keep the name stub to infer other file names
            #self.name_stub = self.paths["instance"].name.split('_phs')[0]
            self.name_stub = re.search(r"[A-H]([1-9]|[0][1-9]|[1][1-2])_s(\d{2}|\d{1})", str(self.paths["instance"])).group()
            self.expt_name = self.paths["instance"].name.split(f"{self.name_stub}")[0]
            self.defaults = analysis_pars(cell_type=cell_type)
        except:
            raise ValueError("Instance and/or semantic segmentations not found!")

        # Set path names for existing channel files
        self.data_dir = self.cellaap_dir.parent
        image_paths = [os.path.join(dirpath,f) for (dirpath, _, filenames) in os.walk(self.data_dir) for f in filenames]
        valid_paths = [
            name for name in image_paths if re.search(r"(.tif|.tiff)", name) and str(self.name_stub) in name 
        ]
        for name in valid_paths:
            channel = re.search(r"GFP|Texas Red|Cy5|phs", name)
            if channel:
                print(f"{name} can be used for analysis and display")
                match channel.group():
                    case "phs":
                        self.paths["phase"] = Path(name)
                    case "GFP":
                        self.paths["GFP"] = Path(name)
                    case "Texas Red":
                        self.paths["Texas_Red"] = Path(name)
                    case 'Cy5':
                        self.paths["Cy5"] = Path(name)
                
        # Only read instance and semantic stacks
        self.stacks["semantic"] = imread(self.paths["semantic"])
        self.stacks["instance"] = imread(self.paths["instance"])
        
        # Apply erosion before zooming to avoid duplicate computations
        instance_shape = self.stacks["instance"].shape
        # Saving the number of planes for track filtering (summarize_data)
        self.max_timepoints = instance_shape[0]

        instance_zoomed = np.zeros((instance_shape[0], instance_shape[1]*2, instance_shape[2]*2))
        print(f"Computing zoomed and eroded instance mask...")
        for i in np.arange(instance_shape[0]):
            pre_zoom = erosion(self.stacks["instance"][i,:,:].astype(np.int16),
                               self.defaults.erode_footprint)
            instance_zoomed[i, :, :] = ndi.zoom(pre_zoom, 2, order=0)
            
        self.stacks["instance_zoomed"] = instance_zoomed
        print(f"Finished computing zoomed and eroded instance mask!")
        return
    

    def create_correction_maps(self, type_file_dict: dict):
        '''
        Function uses the assigned background and intensity mapping stacks
        to create the corresponding background and intensity correction maps.
        the position_name_channel dictionary should include key-value pairs as:
        key: intensity or background , value: Path_to_file
        Currently, has to be used for each channel individually.
        '''

        for key, value in type_file_dict.items():
<<<<<<< HEAD
            if type(value) is PurePosixPath or PureWindowsPath or Path:
=======
            if type(value) is PosixPath:
>>>>>>> abec5ad0
                if "intensity" in key:
                    intensity_map_name = value.parent / Path(value.stem + "_intensity_map.tif")
                    channel_map = value.stem.split('_')[-1] + "_intensity_map.tif"
                    self.stacks[channel_map] = gen_intensity_correction_map(imread(str(value)))
                    tifffile.imsave(intensity_map_name, self.stacks[channel_map].astype(np.float16))
                    self.paths[channel_map] = intensity_map_name
                    print(f"Intensity map saved in the data dir. as {intensity_map_name}")

                elif "background" in key:
                    background_map_name = value.parent / Path(value.stem + "_background_map.tif")
                    channel_map = value.stem.split('_')[-1] + "_background_map.tif"
                    self.stacks[channel_map] = gen_background_correction_map(imread(str(value)))
                    tifffile.imsave(background_map_name, self.stacks[channel_map].astype(np.int16))
                    self.paths[channel_map] = background_map_name
                    print(f"Background map saved in the data dir. as {background_map_name}")
            
            else:
                print(f"Dictionary values must be Path objects; try again.")

        return



    def track_centroids(self, save_flag: False, memory = None, max_pixel_movement = None) -> pd.DataFrame:
        '''
        Function uses the instance segmentation file generated by cell_aap and trackpy
        to track cell centroids.
        Inputs:
        saveflag  : Save the pandas dataframe as a csv file.
        Optionally, track memory and min. track length can be changed.
        Outputs:
        csv_name  : name of the csv file saved
        dataframe : dataframe with tracking information
        '''
        
        frames = self.stacks["instance"].shape[0] # type: ignore

        property_list  = ['centroid','area','eccentricity','bbox', 'label']

        df_list = []

        for i in np.arange(frames):
            props = regionprops_table(self.stacks["instance"][i,:,:], properties=property_list)
            props_table = pd.DataFrame(props)
            props_table["centroid-0"] = props_table["centroid-0"].apply(lambda x: int(x))
            props_table["centroid-1"] = props_table["centroid-1"].apply(lambda x: int(x))
            props_table["frame"] = i #trackpy needs this to track.
            df_list.append(props_table)

        track_table = pd.concat(df_list)

        # trackpy requirements for the dataframe it will use to link tracks
        track_table.rename(columns={"centroid-0":"x", "centroid-1":"y"}, inplace=True)
        # remove large and small cells
        track_table = track_table[(track_table.area < self.defaults.max_cell_size) & 
                                  (track_table.area > self.defaults.min_cell_size)]

        # Check if default values have been changed
        if memory is None:
            memory = self.defaults.tracking_memory
        if max_pixel_movement is None:
            max_pixel_movement = self.defaults.max_pixel_movement

        # Adaptive linking for cells that move a lot between two timesteps
        if self.defaults.adaptive_tracking:
            self.tracked = tp.link(track_table, 
                               max_pixel_movement, adaptive_stop=10, adaptive_step=0.9,
                               memory=memory)
        else:
            self.tracked = tp.link(track_table, max_pixel_movement, memory=memory)
        
        self.tracked = tp.filter_stubs(self.tracked, self.defaults.min_track_length) 
        
        # tracked annoying use the frame number as the row index.
        # So drop the frame column and reset the index to recreate it.
        self.tracked.drop(columns=["frame"], inplace=True)
        self.tracked.reset_index(inplace=True)
        # For displaying tracks in naapri
        self.tracked.sort_values(by=["particle","frame"],inplace=True)

        # Obtain the semantic label
        # This drops the old index and uses serial numbers
        self.tracked.reset_index(inplace=True)

        semantic_label = []
        for i in np.arange(len(self.tracked)):
            semantic_label.append(self.stacks["semantic"][self.tracked.loc[i,"frame"],
                                                      self.tracked.loc[i,"x"],  
                                                      self.tracked.loc[i,"y"]])
        self.tracked["semantic"] = semantic_label

        # classify the cells as dividing or non-dividing
        # observed division = 1; no division = 0

        for id in list(set(self.tracked.particle)):
            index  = self.tracked[self.tracked.particle==id].index

            if np.isin(100, self.tracked[self.tracked.particle==id].semantic):
                self.tracked.loc[index, "mitotic"] = 1
            else:
                self.tracked.loc[index, "mitotic"] = 0
        
        if save_flag:
            self.tracked.to_excel(self.cellaap_dir / Path(self.expt_name+self.name_stub+"_tracks.xlsx"))

        return self.tracked
    
    def _display_tracks(self, img_stack = None):
        '''
        '''
        if "viewer" not in self.__dict__.keys():
            self.viewer = napari.Viewer()
        
        if img_stack is None:
            self.stacks["phase"] = imread(self.paths["phase"])
            phase_binned = np.zeros_like(self.stacks["instance"], dtype=int)
            for i in np.arange(phase_binned.shape[0]):
                phase_binned[i,:,:]=block_reduce(self.stacks["phase"][i,:,:,],block_size=(2,2), func=np.max)
        else:
            pass

        self.viewer.add_image(phase_binned)
        self.viewer.add_labels(self.stacks["semantic"])
        self.viewer.add_tracks(self.tracked[["particle","frame","x","y"]].to_numpy())

        return self.viewer

    
    def measure_signal(self, channel: str, save_flag: False, id = -1,):
        '''
        Measures the average cell signal over the eroded cell masks. Also
        calculates the position-dependent correction factors for background fluorescence and 
        excitation intensity variation. 
        Inputs:
        channel   - Channel Name; must be one of: (phase, GFP, Texas_Red, Cy5)
        save_flag - Whether to export dataframe as xlsx
        id        - ID of the cell (assigned by trackpy); -1 will analyze all cells
        '''
        try:
            if channel in []:
                pass
        except:
            raise ValueError(f"")
        
        if channel == "Texas Red":
            channel = "Texas_Red"
        
        # Read image stack
        channel_stack = imread(self.paths[channel])

        ##
        # if particle id is set to -1 - measure all particles. 
        # otherwise, just the specified particle.
        if id > -1:
            if type(id) == int:
                try:
                    if id in set(self.tracked.particle):
                        id_list = []
                        id_list.append(id)
                except:
                    raise ValueError(f"id not in the tracking list")
            
            elif type(id) == list:
                id_list = id
        else:
            id_list = list(set(self.tracked[self.tracked.mitotic==1].particle))
        
        # Default values for all entries
        self.tracked[channel] = np.nan
        self.tracked[channel+"_int_corr"] = 1.
        self.tracked[channel+"_bkg_corr"] = 0. 
        
        
        for id in id_list:
            print(f"Processing cell #{id}...")
            semantic = self.tracked[self.tracked.particle==id].semantic.to_list()
            # Measurement decision
            measure_cell = False
            if len(semantic) == self.max_timepoints:
                if semantic[0] == 1 & semantic[-1] == 1:
                    measure_cell = True
                else:
                    print(f"cell #{id} not measured; mitotic at start or end")
            else:
                if semantic[0] == 1:
                    measure_cell = True
                else:
                    print(f"cell #{id} not measured; mitotic at start")
            
            if measure_cell:
                frames = self.tracked[self.tracked.particle==id].frame.tolist()
                labels = self.tracked[self.tracked.particle==id].label.tolist()
                index  = self.tracked[self.tracked.particle==id].index
                
                signal = np.zeros(len(frames))
                background_correction = np.zeros_like(signal)
                intensity_correction = np.ones_like(signal)
                counter = 0
                for f,l in zip(frames, labels):
                    # print("Processing frame # {f}...")
                    mask = self.stacks["instance_zoomed"][f,:,:]==l

                    signal[counter] = mean_signal_from_mask(channel_stack[f,:,:], mask)
                    
                    if self.background_map_present:
                        map_name = channel + '_background_map'
                        background_correction[counter] = mean_signal_from_mask(self.stacks[map_name][f,:,:].astype(float), mask)
                    
                    if self.intensity_map_present:
                        map_name = channel + '_intensity_map'
                        intensity_correction[counter] = mean_signal_from_mask(self.stacks[map_name], mask)

                    counter = counter + 1
                
                self.tracked.loc[index, channel] = signal
                self.tracked.loc[index, channel+"_bkg_corr"] = background_correction
                self.tracked.loc[index, channel+"_int_corr"] = intensity_correction


        if save_flag:
            with pd.ExcelWriter(self.cellaap_dir / Path(self.expt_name+self.name_stub+'_analysis.xlsx')) as writer:  
                self.tracked.to_excel(writer, sheet_name='cell_data')
                # There are no scalars - so turn into list; transform
                pd.DataFrame([self.paths]).T.to_excel(writer,   sheet_name='file_data')
            # self.tracked.to_excel()

        return self.tracked
    
    
    def summarize_data(self, save_flag: True):
        '''
        Summarizes data stored in the tracked dataframe; operates on all measured channels.
        Filtering - Two strict filters are applies. Cell is summarized only if:
                    * If the cell is labeled as mitotic in frame 0 or frame -1
                    * If the label trace has only one peak
        Inputs - 
        save_flag : whether to export the data as an xlsx file

        Outputs - 
        None
        '''
        # Select only those tracks where mitosis was observed
        idlist    = list(set(self.tracked[self.tracked.mitotic==1].particle))
        mitosis   = []
        mito_start= []
        cell_area = []
        particle  = []
        channels = []
        # Check which channels have been measured. If none, return only "mitotic duration"
        # Need to find a better way to code this.

        if "GFP" in self.tracked.columns:
            channels.append('GFP')
        if "Texas_Red" in self.tracked.columns:
            channels.append("Texas_Red")
        if "Cy5" in self.tracked.columns:
            channels.append("Cy5")
        signal_storage = {}
        for channel in channels:
            signal_storage[f'{channel}'] = []
            signal_storage[f'{channel}_std'] = []
            signal_storage[f'{channel}_bkg_corr'] = []
            signal_storage[f'{channel}_bkg_corr_std'] = []
            signal_storage[f'{channel}_int_corr'] = []
            signal_storage[f'{channel}_int_corr_std'] = []

        for id in idlist:
            semantic = self.tracked[self.tracked.particle==id].semantic
            _, props = find_peaks(semantic, width=self.defaults.min_width)
            
            # Only select tracks that have one peak in the semantic trace
            # This will bias the analysis to smaller mitotic durations
            if props["widths"].size == 1:
                mitosis.append(props["widths"][0])
                mito_start.append(props['left_bases'][0])
                cell_area.append(self.tracked[self.tracked.particle==id].area.mean())
                particle.append(id)
                
           
                for channel in channels:
                    signal, bkg_corr, int_corr, signal_std, bkg_std, int_std = calculate_signal(
                                                                  semantic, 
                                                                  self.tracked[self.tracked.particle==id][f'{channel}'].to_numpy(), 
                                                                  self.tracked[self.tracked.particle==id][f'{channel}_bkg_corr'].to_numpy(), 
                                                                  self.tracked[self.tracked.particle==id][f'{channel}_int_corr'].to_numpy(),
                                                                  self.defaults.min_width
                                                                  )
                    signal_storage[f'{channel}'].append(signal)
                    signal_storage[f'{channel}_std'].append(signal_std)
                    signal_storage[f'{channel}_bkg_corr'].append(bkg_corr)
                    signal_storage[f'{channel}_bkg_corr_std'].append(bkg_std)
                    signal_storage[f'{channel}_int_corr'].append(int_corr)
                    signal_storage[f'{channel}_int_corr_std'].append(int_std)
                
        
        # Construct summary DF
        other_storage = {
                        "particle"  : particle,
                        "cell_area" : cell_area,
                        "mito_start": mito_start,
                        "mitosis"   : mitosis,
                        }
        
        summary_storage = other_storage | signal_storage
        self.summaryDF = pd.DataFrame(summary_storage)


        if save_flag:
            self.summaryDF.to_excel(self.cellaap_dir / Path(self.expt_name+self.name_stub+"_summary.xlsx"))

        return self.summaryDF
    
    
    def compile_summaries(self, well_position: list) -> pd.DataFrame:
        '''
        Collects and concatenates the summary xslx spreadsheets from the designated well_position list.
        
        Inputs:
        well : list with entries of the form r"[A-Z][dd]+_+[a-z][d+]"
        Output: 
        data_summary  : dataframe with the data concatenated; well_pos - column designating well_pos
        '''
        if well_position:
            if not hasattr(self, 'inf_folder_list'):
                # Assemble the folder list when function called for the first time
                self.inf_folder_list = [f for f in self.root_folder.glob('*_inference')]
            
            df_list = []
            experiment = self.root_folder.parents[-1]
            for wp in well_position:
                wp_string = '_'+wp+'_'
                for f in self.inf_folder_list:
                    if wp_string in f.name:
                        xls_file_name = [file for file in f.glob('*_summary.xlsx')]
                        if xls_file_name:
                            df = pd.read_excel(xls_file_name[0]) #assumes only one
                            df["well"] = wp #assign well-position identifier
                            position = f.name.split(wp_string)[1][:2]
                            df["position"] = position
                            df["experiment"] = experiment
                            df_list.append(df)
                            print(f"{wp} loaded")
                        else:
                            print(f"No summary file found in {wp}")

            data_summary = pd.concat(df_list)

        return data_summary<|MERGE_RESOLUTION|>--- conflicted
+++ resolved
@@ -1,9 +1,5 @@
 import os, tifffile
-<<<<<<< HEAD
 from pathlib import Path, PurePath, PurePosixPath, PureWindowsPath
-=======
-from pathlib import Path, PurePath, PosixPath
->>>>>>> abec5ad0
 from skimage.io import imread # type: ignore
 from skimage.morphology import erosion
 from skimage.filters.rank import minimum
@@ -152,11 +148,7 @@
         '''
 
         for key, value in type_file_dict.items():
-<<<<<<< HEAD
             if type(value) is PurePosixPath or PureWindowsPath or Path:
-=======
-            if type(value) is PosixPath:
->>>>>>> abec5ad0
                 if "intensity" in key:
                     intensity_map_name = value.parent / Path(value.stem + "_intensity_map.tif")
                     channel_map = value.stem.split('_')[-1] + "_intensity_map.tif"
